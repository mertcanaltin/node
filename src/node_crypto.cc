--- conflicted
+++ resolved
@@ -2229,10 +2229,13 @@
 
   // Only copy the data if we have to, because it's a string
   if (args[0]->IsString()) {
+    Local<String> string = args[0].As<String>();
     enum encoding encoding = ParseEncoding(args[1], BINARY);
-    size_t buflen = StringBytes::StorageSize(args[0], encoding);
+    if (!StringBytes::IsValidString(string, encoding))
+      return ThrowTypeError("Bad input string");
+    size_t buflen = StringBytes::StorageSize(string, encoding);
     char* buf = new char[buflen];
-    size_t written = StringBytes::Write(buf, buflen, args[0], encoding);
+    size_t written = StringBytes::Write(buf, buflen, string, encoding);
     r = cipher->Update(buf, written, &out, &out_len);
     delete[] buf;
   } else {
@@ -2269,31 +2272,10 @@
 bool CipherBase::Final(unsigned char** out, int *out_len) {
   if (!initialised_) return false;
 
-<<<<<<< HEAD
   *out = new unsigned char[EVP_CIPHER_CTX_block_size(&ctx_)];
   bool r = EVP_CipherFinal_ex(&ctx_, *out, out_len);
   EVP_CIPHER_CTX_cleanup(&ctx_);
   initialised_ = false;
-=======
-    // Only copy the data if we have to, because it's a string
-    unsigned char* out = 0;
-    int out_len = 0, r;
-    if (args[0]->IsString()) {
-      Local<String> string = args[0].As<String>();
-      enum encoding encoding = ParseEncoding(args[1], BINARY);
-      if (!StringBytes::IsValidString(string, encoding))
-        return ThrowTypeError("Bad input string");
-      size_t buflen = StringBytes::StorageSize(string, encoding);
-      char* buf = new char[buflen];
-      size_t written = StringBytes::Write(buf, buflen, string, encoding);
-      r = cipher->CipherUpdate(buf, written, &out, &out_len);
-      delete[] buf;
-    } else {
-      char* buf = Buffer::Data(args[0]);
-      size_t buflen = Buffer::Length(args[0]);
-      r = cipher->CipherUpdate(buf, buflen, &out, &out_len);
-    }
->>>>>>> 6327d67b
 
   return r;
 }
@@ -2398,10 +2380,13 @@
   // Only copy the data if we have to, because it's a string
   bool r;
   if (args[0]->IsString()) {
+    Local<String> string = args[0].As<String>();
     enum encoding encoding = ParseEncoding(args[1], BINARY);
-    size_t buflen = StringBytes::StorageSize(args[0], encoding);
+    if (!StringBytes::IsValidString(string, encoding))
+      return ThrowTypeError("Bad input string");
+    size_t buflen = StringBytes::StorageSize(string, encoding);
     char* buf = new char[buflen];
-    size_t written = StringBytes::Write(buf, buflen, args[0], encoding);
+    size_t written = StringBytes::Write(buf, buflen, string, encoding);
     r = hmac->HmacUpdate(buf, written);
     delete[] buf;
   } else {
@@ -2513,10 +2498,13 @@
   // Only copy the data if we have to, because it's a string
   bool r;
   if (args[0]->IsString()) {
+    Local<String> string = args[0].As<String>();
     enum encoding encoding = ParseEncoding(args[1], BINARY);
-    size_t buflen = StringBytes::StorageSize(args[0], encoding);
+    if (!StringBytes::IsValidString(string, encoding))
+      return ThrowTypeError("Bad input string");
+    size_t buflen = StringBytes::StorageSize(string, encoding);
     char* buf = new char[buflen];
-    size_t written = StringBytes::Write(buf, buflen, args[0], encoding);
+    size_t written = StringBytes::Write(buf, buflen, string, encoding);
     r = hash->HashUpdate(buf, written);
     delete[] buf;
   } else {
@@ -2536,30 +2524,9 @@
 
   Hash* hash = ObjectWrap::Unwrap<Hash>(args.This());
 
-<<<<<<< HEAD
   if (!hash->initialised_) {
     return ThrowError("Not initialized");
   }
-=======
-    // Only copy the data if we have to, because it's a string
-    unsigned char* out = 0;
-    int out_len = 0, r;
-    if (args[0]->IsString()) {
-      Local<String> string = args[0].As<String>();
-      enum encoding encoding = ParseEncoding(args[1], BINARY);
-      if (!StringBytes::IsValidString(string, encoding))
-        return ThrowTypeError("Bad input string");
-      size_t buflen = StringBytes::StorageSize(string, encoding);
-      char* buf = new char[buflen];
-      size_t written = StringBytes::Write(buf, buflen, string, encoding);
-      r = cipher->DecipherUpdate(buf, written, &out, &out_len);
-      delete[] buf;
-    } else {
-      char* buf = Buffer::Data(args[0]);
-      size_t buflen = Buffer::Length(args[0]);
-      r = cipher->DecipherUpdate(buf, buflen, &out, &out_len);
-    }
->>>>>>> 6327d67b
 
   enum encoding encoding = BUFFER;
   if (args.Length() >= 1) {
@@ -2646,10 +2613,13 @@
   // Only copy the data if we have to, because it's a string
   int r;
   if (args[0]->IsString()) {
+    Local<String> string = args[0].As<String>();
     enum encoding encoding = ParseEncoding(args[1], BINARY);
-    size_t buflen = StringBytes::StorageSize(args[0], encoding);
+    if (!StringBytes::IsValidString(string, encoding))
+      return ThrowTypeError("Bad input string");
+    size_t buflen = StringBytes::StorageSize(string, encoding);
     char* buf = new char[buflen];
-    size_t written = StringBytes::Write(buf, buflen, args[0], encoding);
+    size_t written = StringBytes::Write(buf, buflen, string, encoding);
     r = sign->SignUpdate(buf, written);
     delete[] buf;
   } else {
@@ -2728,29 +2698,9 @@
 
   t->InstanceTemplate()->SetInternalFieldCount(1);
 
-<<<<<<< HEAD
   NODE_SET_PROTOTYPE_METHOD(t, "init", VerifyInit);
   NODE_SET_PROTOTYPE_METHOD(t, "update", VerifyUpdate);
   NODE_SET_PROTOTYPE_METHOD(t, "verify", VerifyFinal);
-=======
-    // Only copy the data if we have to, because it's a string
-    int r;
-    if (args[0]->IsString()) {
-      Local<String> string = args[0].As<String>();
-      enum encoding encoding = ParseEncoding(args[1], BINARY);
-      if (!StringBytes::IsValidString(string, encoding))
-        return ThrowTypeError("Bad input string");
-      size_t buflen = StringBytes::StorageSize(string, encoding);
-      char* buf = new char[buflen];
-      size_t written = StringBytes::Write(buf, buflen, string, encoding);
-      r = hmac->HmacUpdate(buf, written);
-      delete[] buf;
-    } else {
-      char* buf = Buffer::Data(args[0]);
-      size_t buflen = Buffer::Length(args[0]);
-      r = hmac->HmacUpdate(buf, buflen);
-    }
->>>>>>> 6327d67b
 
   target->Set(String::NewSymbol("Verify"), t->GetFunction());
 }
@@ -2809,10 +2759,13 @@
   // Only copy the data if we have to, because it's a string
   bool r;
   if (args[0]->IsString()) {
+    Local<String> string = args[0].As<String>();
     enum encoding encoding = ParseEncoding(args[1], BINARY);
-    size_t buflen = StringBytes::StorageSize(args[0], encoding);
+    if (!StringBytes::IsValidString(string, encoding))
+      return ThrowTypeError("Bad input string");
+    size_t buflen = StringBytes::StorageSize(string, encoding);
     char* buf = new char[buflen];
-    size_t written = StringBytes::Write(buf, buflen, args[0], encoding);
+    size_t written = StringBytes::Write(buf, buflen, string, encoding);
     r = verify->VerifyUpdate(buf, written);
     delete[] buf;
   } else {
@@ -2838,7 +2791,6 @@
     return false;
   }
 
-<<<<<<< HEAD
   EVP_PKEY* pkey = NULL;
   BIO* bp = NULL;
   X509* x509 = NULL;
@@ -2865,36 +2817,6 @@
       pkey = EVP_PKEY_new();
       if (pkey) EVP_PKEY_set1_RSA(pkey, rsa);
       RSA_free(rsa);
-=======
-  static Handle<Value> HashUpdate(const Arguments& args) {
-    HandleScope scope;
-
-    Hash *hash = ObjectWrap::Unwrap<Hash>(args.This());
-
-    ASSERT_IS_STRING_OR_BUFFER(args[0]);
-
-    // Only copy the data if we have to, because it's a string
-    int r;
-    if (args[0]->IsString()) {
-      Local<String> string = args[0].As<String>();
-      enum encoding encoding = ParseEncoding(args[1], BINARY);
-      if (!StringBytes::IsValidString(string, encoding))
-        return ThrowTypeError("Bad input string");
-      size_t buflen = StringBytes::StorageSize(string, encoding);
-      char* buf = new char[buflen];
-      size_t written = StringBytes::Write(buf, buflen, string, encoding);
-      r = hash->HashUpdate(buf, written);
-      delete[] buf;
-    } else {
-      char* buf = Buffer::Data(args[0]);
-      size_t buflen = Buffer::Length(args[0]);
-      r = hash->HashUpdate(buf, buflen);
-    }
-
-    if (!r) {
-      Local<Value> exception = Exception::TypeError(String::New("HashUpdate fail"));
-      return ThrowException(exception);
->>>>>>> 6327d67b
     }
     if (pkey == NULL)
       goto exit;
@@ -3036,29 +2958,9 @@
 }
 
 
-<<<<<<< HEAD
 void DiffieHellman::DiffieHellmanGroup(
     const FunctionCallbackInfo<Value>& args) {
   HandleScope scope(node_isolate);
-=======
-    // Only copy the data if we have to, because it's a string
-    int r;
-    if (args[0]->IsString()) {
-      Local<String> string = args[0].As<String>();
-      enum encoding encoding = ParseEncoding(args[1], BINARY);
-      if (!StringBytes::IsValidString(string, encoding))
-        return ThrowTypeError("Bad input string");
-      size_t buflen = StringBytes::StorageSize(string, encoding);
-      char* buf = new char[buflen];
-      size_t written = StringBytes::Write(buf, buflen, string, encoding);
-      r = sign->SignUpdate(buf, written);
-      delete[] buf;
-    } else {
-      char* buf = Buffer::Data(args[0]);
-      size_t buflen = Buffer::Length(args[0]);
-      r = sign->SignUpdate(buf, buflen);
-    }
->>>>>>> 6327d67b
 
   DiffieHellman* diffieHellman = new DiffieHellman();
 
@@ -3156,28 +3058,8 @@
 }
 
 
-<<<<<<< HEAD
 void DiffieHellman::GetGenerator(const FunctionCallbackInfo<Value>& args) {
   HandleScope scope(node_isolate);
-=======
-    // Only copy the data if we have to, because it's a string
-    int r;
-    if (args[0]->IsString()) {
-      Local<String> string = args[0].As<String>();
-      enum encoding encoding = ParseEncoding(args[1], BINARY);
-      if (!StringBytes::IsValidString(string, encoding))
-        return ThrowTypeError("Bad input string");
-      size_t buflen = StringBytes::StorageSize(string, encoding);
-      char* buf = new char[buflen];
-      size_t written = StringBytes::Write(buf, buflen, string, encoding);
-      r = verify->VerifyUpdate(buf, written);
-      delete[] buf;
-    } else {
-      char* buf = Buffer::Data(args[0]);
-      size_t buflen = Buffer::Length(args[0]);
-      r = verify->VerifyUpdate(buf, buflen);
-    }
->>>>>>> 6327d67b
 
   DiffieHellman* diffieHellman =
       ObjectWrap::Unwrap<DiffieHellman>(args.This());
