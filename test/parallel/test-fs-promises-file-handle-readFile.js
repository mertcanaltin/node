--- conflicted
+++ resolved
@@ -138,16 +138,10 @@
 
       await using fileHandle = await open(newFile, 'r');
 
-<<<<<<< HEAD
-      const data = await fileHandle.readFile();
-      console.log(`File read successfully, size: ${data.length} bytes`);
-      await fileHandle.close();
-=======
       await assert.rejects(fileHandle.readFile(), {
         name: 'RangeError',
         code: 'ERR_FS_FILE_TOO_LARGE'
       });
->>>>>>> 5e677d6e
     }
   }
 }
