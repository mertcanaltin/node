// Copyright Joyent, Inc. and other Node contributors.
//
// Permission is hereby granted, free of charge, to any person obtaining a
// copy of this software and associated documentation files (the
// "Software"), to deal in the Software without restriction, including
// without limitation the rights to use, copy, modify, merge, publish,
// distribute, sublicense, and/or sell copies of the Software, and to permit
// persons to whom the Software is furnished to do so, subject to the
// following conditions:
//
// The above copyright notice and this permission notice shall be included
// in all copies or substantial portions of the Software.
//
// THE SOFTWARE IS PROVIDED "AS IS", WITHOUT WARRANTY OF ANY KIND, EXPRESS
// OR IMPLIED, INCLUDING BUT NOT LIMITED TO THE WARRANTIES OF
// MERCHANTABILITY, FITNESS FOR A PARTICULAR PURPOSE AND NONINFRINGEMENT. IN
// NO EVENT SHALL THE AUTHORS OR COPYRIGHT HOLDERS BE LIABLE FOR ANY CLAIM,
// DAMAGES OR OTHER LIABILITY, WHETHER IN AN ACTION OF CONTRACT, TORT OR
// OTHERWISE, ARISING FROM, OUT OF OR IN CONNECTION WITH THE SOFTWARE OR THE
// USE OR OTHER DEALINGS IN THE SOFTWARE.

var common = require('../common');
var assert = require('assert');

var Buffer = require('buffer').Buffer;

var b = Buffer(1024); // safe constructor

console.log('b.length == ' + b.length);
assert.strictEqual(1024, b.length);

b[0] = -1;
assert.equal(b[0], 255);

for (var i = 0; i < 1024; i++) {
  b[i] = i % 256;
}

for (var i = 0; i < 1024; i++) {
  assert.equal(i % 256, b[i]);
}

var c = new Buffer(512);
console.log('c.length == %d', c.length);
assert.strictEqual(512, c.length);

// copy 512 bytes, from 0 to 512.
var copied = b.copy(c, 0, 0, 512);
console.log('copied ' + copied + ' bytes from b into c');
assert.equal(512, copied);
for (var i = 0; i < c.length; i++) {
  common.print('.');
  assert.equal(i % 256, c[i]);
}
console.log('');

// try to copy 513 bytes, and hope we don't overrun c, which is only 512 long
var copied = b.copy(c, 0, 0, 513);
console.log('copied ' + copied + ' bytes from b into c');
assert.strictEqual(512, copied);
for (var i = 0; i < c.length; i++) {
  assert.equal(i % 256, c[i]);
}

// copy all of c back into b, without specifying sourceEnd
var copied = c.copy(b, 0, 0);
console.log('copied ' + copied + ' bytes from c back into b');
assert.strictEqual(512, copied);
for (var i = 0; i < b.length; i++) {
  assert.equal(i % 256, b[i]);
}

// copy 768 bytes from b into b
var copied = b.copy(b, 0, 256, 1024);
console.log('copied ' + copied + ' bytes from b into c');
assert.strictEqual(768, copied);
for (var i = 0; i < c.length; i++) {
  assert.equal(i % 256, c[i]);
}

var caught_error = null;

// try to copy from before the beginning of b
caught_error = null;
try {
  var copied = b.copy(c, 0, 100, 10);
} catch (err) {
  caught_error = err;
}
assert.strictEqual('sourceEnd < sourceStart', caught_error.message);

// try to copy to before the beginning of c
caught_error = null;
try {
  var copied = b.copy(c, -1, 0, 10);
} catch (err) {
  caught_error = err;
}
assert.strictEqual('targetStart out of bounds', caught_error.message);

// try to copy to after the end of c
caught_error = null;
try {
  var copied = b.copy(c, 512, 0, 10);
} catch (err) {
  caught_error = err;
}
assert.strictEqual('targetStart out of bounds', caught_error.message);

// try to copy starting before the beginning of b
caught_error = null;
try {
  var copied = b.copy(c, 0, -1, 1);
} catch (err) {
  caught_error = err;
}
assert.strictEqual('sourceStart out of bounds', caught_error.message);

// try to copy starting after the end of b
caught_error = null;
try {
  var copied = b.copy(c, 0, 1024, 1025);
} catch (err) {
  caught_error = err;
}
assert.strictEqual('sourceStart out of bounds', caught_error.message);

// a too-low sourceEnd will get caught by earlier checks

// try to copy ending after the end of b
try {
  var copied = b.copy(c, 0, 1023, 1025);
} catch (err) {
  caught_error = err;
}
assert.strictEqual('sourceEnd out of bounds', caught_error.message);

// try to create 0-length buffers
new Buffer('');
new Buffer('', 'ascii');
new Buffer('', 'binary');
new Buffer(0);

// try to write a 0-length string beyond the end of b
b.write('', 1024);
b.write('', 2048);

// try to copy 0 bytes worth of data into an empty buffer
b.copy(new Buffer(0), 0, 0, 0);

// try to copy 0 bytes past the end of the target buffer
b.copy(new Buffer(0), 1, 1, 1);
b.copy(new Buffer(1), 1, 1, 1);

// try to copy 0 bytes from past the end of the source buffer
b.copy(new Buffer(1), 0, 2048, 2048);

// try to toString() a 0-length slice of a buffer, both within and without the
// valid buffer range
assert.equal(new Buffer('abc').toString('ascii', 0, 0), '');
assert.equal(new Buffer('abc').toString('ascii', -100, -100), '');
assert.equal(new Buffer('abc').toString('ascii', 100, 100), '');

// try toString() with a object as a encoding
assert.equal(new Buffer('abc').toString({toString: function() {
  return 'ascii';
}}), 'abc');

// testing for smart defaults and ability to pass string values as offset
var writeTest = new Buffer('abcdes');
writeTest.write('n', 'ascii');
writeTest.write('o', 'ascii', '1');
writeTest.write('d', '2', 'ascii');
writeTest.write('e', 3, 'ascii');
writeTest.write('j', 'ascii', 4);
assert.equal(writeTest.toString(), 'nodejs');

var asciiString = 'hello world';
var offset = 100;
for (var j = 0; j < 500; j++) {

  for (var i = 0; i < asciiString.length; i++) {
    b[i] = asciiString.charCodeAt(i);
  }
  var asciiSlice = b.toString('ascii', 0, asciiString.length);
  assert.equal(asciiString, asciiSlice);

  var written = b.write(asciiString, offset, 'ascii');
  assert.equal(asciiString.length, written);
  var asciiSlice = b.toString('ascii', offset, offset + asciiString.length);
  assert.equal(asciiString, asciiSlice);

  var sliceA = b.slice(offset, offset + asciiString.length);
  var sliceB = b.slice(offset, offset + asciiString.length);
  for (var i = 0; i < asciiString.length; i++) {
    assert.equal(sliceA[i], sliceB[i]);
  }

  // TODO utf8 slice tests
}


for (var j = 0; j < 100; j++) {
  var slice = b.slice(100, 150);
  assert.equal(50, slice.length);
  for (var i = 0; i < 50; i++) {
    assert.equal(b[100 + i], slice[i]);
  }
}



// Bug regression test
var testValue = '\u00F6\u65E5\u672C\u8A9E'; // ö日本語
var buffer = new Buffer(32);
var size = buffer.write(testValue, 0, 'utf8');
console.log('bytes written to buffer: ' + size);
var slice = buffer.toString('utf8', 0, size);
assert.equal(slice, testValue);


// Test triple  slice
var a = new Buffer(8);
for (var i = 0; i < 8; i++) a[i] = i;
var b = a.slice(4, 8);
assert.equal(4, b[0]);
assert.equal(5, b[1]);
assert.equal(6, b[2]);
assert.equal(7, b[3]);
var c = b.slice(2, 4);
assert.equal(6, c[0]);
assert.equal(7, c[1]);


var d = new Buffer([23, 42, 255]);
assert.equal(d.length, 3);
assert.equal(d[0], 23);
assert.equal(d[1], 42);
assert.equal(d[2], 255);
assert.deepEqual(d, new Buffer(d));

var e = new Buffer('über');
console.error('uber: \'%s\'', e.toString());
assert.deepEqual(e, new Buffer([195, 188, 98, 101, 114]));

var f = new Buffer('über', 'ascii');
console.error('f.length: %d     (should be 4)', f.length);
assert.deepEqual(f, new Buffer([252, 98, 101, 114]));

var f = new Buffer('über', 'ucs2');
console.error('f.length: %d     (should be 8)', f.length);
assert.deepEqual(f, new Buffer([252, 0, 98, 0, 101, 0, 114, 0]));

var f = new Buffer('привет', 'ucs2');
console.error('f.length: %d     (should be 12)', f.length);
assert.deepEqual(f, new Buffer([63, 4, 64, 4, 56, 4, 50, 4, 53, 4, 66, 4]));
assert.equal(f.toString('ucs2'), 'привет');

var f = new Buffer([0, 0, 0, 0, 0]);
assert.equal(f.length, 5);
var size = f.write('あいうえお', 'ucs2');
console.error('bytes written to buffer: %d     (should be 4)', size);
console.error('chars written to buffer: %d     (should be 2)', Buffer._charsWritten);
assert.equal(size, 4);
assert.equal(Buffer._charsWritten, 2);
assert.deepEqual(f, new Buffer([0x42, 0x30, 0x44, 0x30, 0x00]));


var arrayIsh = {0: 0, 1: 1, 2: 2, 3: 3, length: 4};
var g = new Buffer(arrayIsh);
assert.deepEqual(g, new Buffer([0, 1, 2, 3]));
var strArrayIsh = {0: '0', 1: '1', 2: '2', 3: '3', length: 4};
g = new Buffer(strArrayIsh);
assert.deepEqual(g, new Buffer([0, 1, 2, 3]));


//
// Test toString('base64')
//
assert.equal('TWFu', (new Buffer('Man')).toString('base64'));
// big example
var quote = 'Man is distinguished, not only by his reason, but by this ' +
            'singular passion from other animals, which is a lust ' +
            'of the mind, that by a perseverance of delight in the continued ' +
            'and indefatigable generation of knowledge, exceeds the short ' +
            'vehemence of any carnal pleasure.';
var expected = 'TWFuIGlzIGRpc3Rpbmd1aXNoZWQsIG5vdCBvbmx5IGJ5IGhpcyByZWFzb24s' +
               'IGJ1dCBieSB0aGlzIHNpbmd1bGFyIHBhc3Npb24gZnJvbSBvdGhlciBhbmltY' +
               'WxzLCB3aGljaCBpcyBhIGx1c3Qgb2YgdGhlIG1pbmQsIHRoYXQgYnkgYSBwZX' +
               'JzZXZlcmFuY2Ugb2YgZGVsaWdodCBpbiB0aGUgY29udGludWVkIGFuZCBpbmR' +
               'lZmF0aWdhYmxlIGdlbmVyYXRpb24gb2Yga25vd2xlZGdlLCBleGNlZWRzIHRo' +
               'ZSBzaG9ydCB2ZWhlbWVuY2Ugb2YgYW55IGNhcm5hbCBwbGVhc3VyZS4=';
assert.equal(expected, (new Buffer(quote)).toString('base64'));


b = new Buffer(1024);
var bytesWritten = b.write(expected, 0, 'base64');
assert.equal(quote.length, bytesWritten);
assert.equal(quote, b.toString('ascii', 0, quote.length));

// check that the base64 decoder ignores whitespace
var expectedWhite = expected.slice(0, 60) + ' \n' +
                    expected.slice(60, 120) + ' \n' +
                    expected.slice(120, 180) + ' \n' +
                    expected.slice(180, 240) + ' \n' +
                    expected.slice(240, 300) + '\n' +
                    expected.slice(300, 360) + '\n';
b = new Buffer(1024);
bytesWritten = b.write(expectedWhite, 0, 'base64');
assert.equal(quote.length, bytesWritten);
assert.equal(quote, b.toString('ascii', 0, quote.length));

// check that the base64 decoder on the constructor works
// even in the presence of whitespace.
b = new Buffer(expectedWhite, 'base64');
assert.equal(quote.length, b.length);
assert.equal(quote, b.toString('ascii', 0, quote.length));

// check that the base64 decoder ignores illegal chars
var expectedIllegal = expected.slice(0, 60) + ' \x80' +
                      expected.slice(60, 120) + ' \xff' +
                      expected.slice(120, 180) + ' \x00' +
                      expected.slice(180, 240) + ' \x98' +
                      expected.slice(240, 300) + '\x03' +
                      expected.slice(300, 360);
b = new Buffer(expectedIllegal, 'base64');
assert.equal(quote.length, b.length);
assert.equal(quote, b.toString('ascii', 0, quote.length));


assert.equal(new Buffer('', 'base64').toString(), '');
assert.equal(new Buffer('K', 'base64').toString(), '');

// multiple-of-4 with padding
assert.equal(new Buffer('Kg==', 'base64').toString(), '*');
assert.equal(new Buffer('Kio=', 'base64').toString(), '**');
assert.equal(new Buffer('Kioq', 'base64').toString(), '***');
assert.equal(new Buffer('KioqKg==', 'base64').toString(), '****');
assert.equal(new Buffer('KioqKio=', 'base64').toString(), '*****');
assert.equal(new Buffer('KioqKioq', 'base64').toString(), '******');
assert.equal(new Buffer('KioqKioqKg==', 'base64').toString(), '*******');
assert.equal(new Buffer('KioqKioqKio=', 'base64').toString(), '********');
assert.equal(new Buffer('KioqKioqKioq', 'base64').toString(), '*********');
assert.equal(new Buffer('KioqKioqKioqKg==', 'base64').toString(),
             '**********');
assert.equal(new Buffer('KioqKioqKioqKio=', 'base64').toString(),
             '***********');
assert.equal(new Buffer('KioqKioqKioqKioq', 'base64').toString(),
             '************');
assert.equal(new Buffer('KioqKioqKioqKioqKg==', 'base64').toString(),
             '*************');
assert.equal(new Buffer('KioqKioqKioqKioqKio=', 'base64').toString(),
             '**************');
assert.equal(new Buffer('KioqKioqKioqKioqKioq', 'base64').toString(),
             '***************');
assert.equal(new Buffer('KioqKioqKioqKioqKioqKg==', 'base64').toString(),
             '****************');
assert.equal(new Buffer('KioqKioqKioqKioqKioqKio=', 'base64').toString(),
             '*****************');
assert.equal(new Buffer('KioqKioqKioqKioqKioqKioq', 'base64').toString(),
             '******************');
assert.equal(new Buffer('KioqKioqKioqKioqKioqKioqKg==', 'base64').toString(),
             '*******************');
assert.equal(new Buffer('KioqKioqKioqKioqKioqKioqKio=', 'base64').toString(),
             '********************');

// no padding, not a multiple of 4
assert.equal(new Buffer('Kg', 'base64').toString(), '*');
assert.equal(new Buffer('Kio', 'base64').toString(), '**');
assert.equal(new Buffer('KioqKg', 'base64').toString(), '****');
assert.equal(new Buffer('KioqKio', 'base64').toString(), '*****');
assert.equal(new Buffer('KioqKioqKg', 'base64').toString(), '*******');
assert.equal(new Buffer('KioqKioqKio', 'base64').toString(), '********');
assert.equal(new Buffer('KioqKioqKioqKg', 'base64').toString(), '**********');
assert.equal(new Buffer('KioqKioqKioqKio', 'base64').toString(), '***********');
assert.equal(new Buffer('KioqKioqKioqKioqKg', 'base64').toString(),
             '*************');
assert.equal(new Buffer('KioqKioqKioqKioqKio', 'base64').toString(),
             '**************');
assert.equal(new Buffer('KioqKioqKioqKioqKioqKg', 'base64').toString(),
             '****************');
assert.equal(new Buffer('KioqKioqKioqKioqKioqKio', 'base64').toString(),
             '*****************');
assert.equal(new Buffer('KioqKioqKioqKioqKioqKioqKg', 'base64').toString(),
             '*******************');
assert.equal(new Buffer('KioqKioqKioqKioqKioqKioqKio', 'base64').toString(),
             '********************');

// handle padding graciously, multiple-of-4 or not
assert.equal(new Buffer('72INjkR5fchcxk9+VgdGPFJDxUBFR5/rMFsghgxADiw==',
                        'base64').length, 32);
assert.equal(new Buffer('72INjkR5fchcxk9+VgdGPFJDxUBFR5/rMFsghgxADiw=',
                        'base64').length, 32);
assert.equal(new Buffer('72INjkR5fchcxk9+VgdGPFJDxUBFR5/rMFsghgxADiw',
                        'base64').length, 32);
assert.equal(new Buffer('w69jACy6BgZmaFvv96HG6MYksWytuZu3T1FvGnulPg==',
                        'base64').length, 31);
assert.equal(new Buffer('w69jACy6BgZmaFvv96HG6MYksWytuZu3T1FvGnulPg=',
                        'base64').length, 31);
assert.equal(new Buffer('w69jACy6BgZmaFvv96HG6MYksWytuZu3T1FvGnulPg',
                        'base64').length, 31);

// This string encodes single '.' character in UTF-16
var dot = new Buffer('//4uAA==', 'base64');
assert.equal(dot[0], 0xff);
assert.equal(dot[1], 0xfe);
assert.equal(dot[2], 0x2e);
assert.equal(dot[3], 0x00);
assert.equal(dot.toString('base64'), '//4uAA==');

// Writing base64 at a position > 0 should not mangle the result.
//
// https://github.com/joyent/node/issues/402
var segments = ['TWFkbmVzcz8h','IFRoaXM=','IGlz','IG5vZGUuanMh'];
var buf = new Buffer(64);
var pos = 0;

for (var i = 0; i < segments.length; ++i) {
  pos += b.write(segments[i], pos, 'base64');
}
assert.equal(b.toString('binary', 0, pos), 'Madness?! This is node.js!');

// Creating buffers larger than pool size.
var l = Buffer.poolSize + 5;
var s = '';
for (i = 0; i < l; i++) {
  s += 'h';
}

var b = new Buffer(s);

for (i = 0; i < l; i++) {
  assert.equal('h'.charCodeAt(0), b[i]);
}

var sb = b.toString();
assert.equal(sb.length, s.length);
assert.equal(sb, s);


// Single argument slice
b = new Buffer('abcde');
assert.equal('bcde', b.slice(1).toString());

// byte length
assert.equal(14, Buffer.byteLength('Il était tué'));
assert.equal(14, Buffer.byteLength('Il était tué', 'utf8'));
assert.equal(24, Buffer.byteLength('Il était tué', 'ucs2'));
assert.equal(12, Buffer.byteLength('Il était tué', 'ascii'));
assert.equal(12, Buffer.byteLength('Il était tué', 'binary'));

// slice(0,0).length === 0
assert.equal(0, Buffer('hello').slice(0, 0).length);

// test hex toString
console.log('Create hex string from buffer');
var hexb = new Buffer(256);
for (var i = 0; i < 256; i ++) {
  hexb[i] = i;
}
var hexStr = hexb.toString('hex');
assert.equal(hexStr,
             '000102030405060708090a0b0c0d0e0f'+
             '101112131415161718191a1b1c1d1e1f'+
             '202122232425262728292a2b2c2d2e2f'+
             '303132333435363738393a3b3c3d3e3f'+
             '404142434445464748494a4b4c4d4e4f'+
             '505152535455565758595a5b5c5d5e5f'+
             '606162636465666768696a6b6c6d6e6f'+
             '707172737475767778797a7b7c7d7e7f'+
             '808182838485868788898a8b8c8d8e8f'+
             '909192939495969798999a9b9c9d9e9f'+
             'a0a1a2a3a4a5a6a7a8a9aaabacadaeaf'+
             'b0b1b2b3b4b5b6b7b8b9babbbcbdbebf'+
             'c0c1c2c3c4c5c6c7c8c9cacbcccdcecf'+
             'd0d1d2d3d4d5d6d7d8d9dadbdcdddedf'+
             'e0e1e2e3e4e5e6e7e8e9eaebecedeeef'+
             'f0f1f2f3f4f5f6f7f8f9fafbfcfdfeff');

console.log('Create buffer from hex string');
var hexb2 = new Buffer(hexStr, 'hex');
for (var i = 0; i < 256; i ++) {
  assert.equal(hexb2[i], hexb[i]);
}

// test an invalid slice end.
console.log('Try to slice off the end of the buffer');
var b = new Buffer([1,2,3,4,5]);
var b2 = b.toString('hex', 1, 10000);
var b3 = b.toString('hex', 1, 5);
var b4 = b.toString('hex', 1);
assert.equal(b2, b3);
assert.equal(b2, b4);


// Test slice on SlowBuffer GH-843
var SlowBuffer = process.binding('buffer').SlowBuffer;

function buildSlowBuffer (data) {
  if (Array.isArray(data)) {
    var buffer = new SlowBuffer(data.length);
    data.forEach(function(v,k) {
      buffer[k] = v;
    });
    return buffer;
  };
  return null;
}

var x = buildSlowBuffer([0x81,0xa3,0x66,0x6f,0x6f,0xa3,0x62,0x61,0x72]);

console.log(x.inspect())
assert.equal('<SlowBuffer 81 a3 66 6f 6f a3 62 61 72>', x.inspect());

var z = x.slice(4);
console.log(z.inspect())
console.log(z.length)
assert.equal(5, z.length);
assert.equal(0x6f, z[0]);
assert.equal(0xa3, z[1]);
assert.equal(0x62, z[2]);
assert.equal(0x61, z[3]);
assert.equal(0x72, z[4]);

var z = x.slice(0);
console.log(z.inspect())
console.log(z.length)
assert.equal(z.length, x.length);

var z = x.slice(0, 4);
console.log(z.inspect())
console.log(z.length)
assert.equal(4, z.length);
assert.equal(0x81, z[0]);
assert.equal(0xa3, z[1]);

var z = x.slice(0, 9);
console.log(z.inspect())
console.log(z.length)
assert.equal(9, z.length);

var z = x.slice(1, 4);
console.log(z.inspect())
console.log(z.length)
assert.equal(3, z.length);
assert.equal(0xa3, z[0]);

var z = x.slice(2, 4);
console.log(z.inspect())
console.log(z.length)
assert.equal(2, z.length);
assert.equal(0x66, z[0]);
assert.equal(0x6f, z[1]);

assert.equal(0, Buffer('hello').slice(0, 0).length)

b = new Buffer(50);
b.fill("h");
for (var i = 0; i < b.length; i++) {
  assert.equal("h".charCodeAt(0), b[i]);
}

b.fill(0);
for (var i = 0; i < b.length; i++) {
  assert.equal(0, b[i]);
}

b.fill(1, 16, 32);
for (var i = 0; i < 16; i++) assert.equal(0, b[i]);
for (; i < 32; i++) assert.equal(1, b[i]);
for (; i < b.length; i++) assert.equal(0, b[i]);

var b = new SlowBuffer(10);
b.write('あいうえお', 'ucs2');
assert.equal(b.toString('ucs2'), 'あいうえお');

// Binary encoding should write only one byte per character.
var b = Buffer([0xde, 0xad, 0xbe, 0xef]);
var s = String.fromCharCode(0xffff);
b.write(s, 0, 'binary')
assert.equal(0xff, b[0]);
assert.equal(0xad, b[1]);
assert.equal(0xbe, b[2]);
assert.equal(0xef, b[3]);
s = String.fromCharCode(0xaaee);
b.write(s, 0, 'binary')
assert.equal(0xee, b[0]);
assert.equal(0xad, b[1]);
assert.equal(0xbe, b[2]);
assert.equal(0xef, b[3]);


// This should not segfault the program.
assert.throws(function() {
  new Buffer('"pong"', 0, 6, 8031, '127.0.0.1')
});

// #1210 Test UTF-8 string includes null character
var buf = new Buffer('\0');
assert.equal(buf.length, 1);
buf = new Buffer('\0\0');
assert.equal(buf.length, 2);

buf = new Buffer(2);
var written = buf.write(''); // 0byte
assert.equal(written, 0);
written = buf.write('\0'); // 1byte (v8 adds null terminator)
assert.equal(written, 1);
written = buf.write('a\0'); // 1byte * 2
assert.equal(written, 2);
written = buf.write('あ'); // 3bytes
assert.equal(written, 0);
written = buf.write('\0あ'); // 1byte + 3bytes
assert.equal(written, 1);
written = buf.write('\0\0あ'); // 1byte * 2 + 3bytes
assert.equal(written, 2);

buf = new Buffer(10);
written = buf.write('あいう'); // 3bytes * 3 (v8 adds null terminator)
assert.equal(written, 9);
written = buf.write('あいう\0'); // 3bytes * 3 + 1byte
assert.equal(written, 10);

<<<<<<< HEAD
// #243 Test write() with maxLength
var buf = new Buffer(4);
buf.fill(0xFF);
var written = buf.write('abcd', 1, 2, 'utf8');
console.log(buf);
assert.equal(written, 2);
assert.equal(buf[0], 0xFF);
assert.equal(buf[1], 0x61);
assert.equal(buf[2], 0x62);
assert.equal(buf[3], 0xFF);

buf.fill(0xFF);
written = buf.write('abcd', 1, 4);
console.log(buf);
assert.equal(written, 3);
assert.equal(buf[0], 0xFF);
assert.equal(buf[1], 0x61);
assert.equal(buf[2], 0x62);
assert.equal(buf[3], 0x63);

buf.fill(0xFF);
written = buf.write('abcd', 'utf8', 1, 2);  // legacy style
console.log(buf);
assert.equal(written, 2);
assert.equal(buf[0], 0xFF);
assert.equal(buf[1], 0x61);
assert.equal(buf[2], 0x62);
assert.equal(buf[3], 0xFF);

buf.fill(0xFF);
written = buf.write('abcdef', 1, 2, 'hex');
console.log(buf);
assert.equal(written, 2);
assert.equal(buf[0], 0xFF);
assert.equal(buf[1], 0xAB);
assert.equal(buf[2], 0xCD);
assert.equal(buf[3], 0xFF);

buf.fill(0xFF);
written = buf.write('abcd', 0, 2, 'ucs2');
console.log(buf);
assert.equal(written, 2);
assert.equal(buf[0], 0x61);
assert.equal(buf[1], 0x00);
assert.equal(buf[2], 0xFF);
assert.equal(buf[3], 0xFF);
=======
// test for buffer overrun
buf = new Buffer([0, 0, 0, 0, 0]); // length: 5
var sub = buf.slice(0, 4);         // length: 4
written = sub.write('12345', 'binary');
assert.equal(written, 4);
assert.equal(buf[4], 0);

// test for _charsWritten
buf = new Buffer(9);
buf.write('あいうえ', 'utf8'); // 3bytes * 4
assert.equal(Buffer._charsWritten, 3);
buf.write('あいうえお', 'ucs2'); // 2bytes * 5
assert.equal(Buffer._charsWritten, 4);
buf.write('0123456789', 'ascii');
assert.equal(Buffer._charsWritten, 9);
buf.write('0123456789', 'binary');
assert.equal(Buffer._charsWritten, 9);
buf.write('123456', 'base64');
assert.equal(Buffer._charsWritten, 6);
>>>>>>> fdbfc9ce
<|MERGE_RESOLUTION|>--- conflicted
+++ resolved
@@ -621,7 +621,6 @@
 written = buf.write('あいう\0'); // 3bytes * 3 + 1byte
 assert.equal(written, 10);
 
-<<<<<<< HEAD
 // #243 Test write() with maxLength
 var buf = new Buffer(4);
 buf.fill(0xFF);
@@ -668,7 +667,7 @@
 assert.equal(buf[1], 0x00);
 assert.equal(buf[2], 0xFF);
 assert.equal(buf[3], 0xFF);
-=======
+
 // test for buffer overrun
 buf = new Buffer([0, 0, 0, 0, 0]); // length: 5
 var sub = buf.slice(0, 4);         // length: 4
@@ -687,5 +686,4 @@
 buf.write('0123456789', 'binary');
 assert.equal(Buffer._charsWritten, 9);
 buf.write('123456', 'base64');
-assert.equal(Buffer._charsWritten, 6);
->>>>>>> fdbfc9ce
+assert.equal(Buffer._charsWritten, 6);