
// show the installed versions of packages
//
// --parseable creates output like this:
// <fullpath>:<name@ver>:<realpath>:<flags>
// Flags are a :-separated list of zero or more indicators

module.exports = exports = ls

var npm = require("./npm.js")
  , readInstalled = require("./utils/read-installed.js")
  , output = require("./utils/output.js")
  , log = require("./utils/log.js")
  , relativize = require("./utils/relativize.js")
  , path = require("path")

ls.usage = "npm ls"

function ls (args, silent, cb) {
  if (typeof cb !== "function") cb = silent, silent = false

  if (args.length) {
    log.warn("ls doesn't take positional args. Try the 'search' command")
  }

  var dir = path.resolve(npm.dir, "..")

  readInstalled(dir, function (er, data) {
    var lite = getLite(bfsify(data))
    if (er || silent) return cb(er, data, lite)

    var long = npm.config.get("long")
      , json = npm.config.get("json")
      , out
    if (json) {
      var seen = []
      var d = long ? bfsify(data) : lite
      // the raw data can be circular
      out = JSON.stringify(d, function (k, o) {
        if (typeof o === "object") {
          if (-1 !== seen.indexOf(o)) return "[Circular]"
          seen.push(o)
        }
        return o
      }, 2)
    } else {
      out = makePretty(bfsify(data), long, dir).join("\n")
    }
    output.write(out, function (er) { cb(er, data, lite) })
  })
}

function getLite (data, noname) {
  var lite = {}
    , maxDepth = npm.config.get("depth")
<<<<<<< HEAD
=======
    , url = require("url")
>>>>>>> 5ca5ec33

  if (!noname && data.name) lite.name = data.name
  if (data.version) lite.version = data.version
  if (data.extraneous) {
    lite.extraneous = true
    lite.problems = lite.problems || []
    lite.problems.push( "extraneous: "
                      + data.name + "@" + data.version
                      + " " + (data.path || "") )
  }

<<<<<<< HEAD
=======
  if (data._from) {
    var from = data._from
    if (from.indexOf(data.name + "@") === 0) {
      from = from.substr(data.name.length + 1)
    }
    var u = url.parse(from)
    if (u.protocol) lite.from = from
  }

>>>>>>> 5ca5ec33
  if (data.invalid) {
    lite.invalid = true
    lite.problems = lite.problems || []
    lite.problems.push( "invalid: "
                      + data.name + "@" + data.version
                      + " " + (data.path || "") )
  }

  if (data.dependencies) {
    var deps = Object.keys(data.dependencies)
    if (deps.length) lite.dependencies = deps.map(function (d) {
      var dep = data.dependencies[d]
      if (typeof dep === "string") {
        lite.problems = lite.problems || []
        var p
        if (data.depth >= maxDepth) {
          p = "max depth reached: "
        } else {
          p = "missing: "
        }
        p += d + "@" + dep
          + ", required by "
          + data.name + "@" + data.version
        lite.problems.push(p)
        return [d, { required: dep, missing: true }]
      }
      return [d, getLite(dep, true)]
    }).reduce(function (deps, d) {
      if (d[1].problems) {
        lite.problems = lite.problems || []
        lite.problems.push.apply(lite.problems, d[1].problems)
      }
      deps[d[0]] = d[1]
      return deps
    }, {})
  }
  return lite
}

function bfsify (root, current, queue, seen) {
  // walk over the data, and turn it from this:
  // +-- a
  // |   `-- b
  // |       `-- a (truncated)
  // `--b (truncated)
  // into this:
  // +-- a
  // `-- b
  // which looks nicer
  current = current || root
  queue = queue || []
  seen = seen || [root]
  var deps = current.dependencies = current.dependencies || {}
  Object.keys(deps).forEach(function (d) {
    var dep = deps[d]
    if (typeof dep !== "object") return
    if (seen.indexOf(dep) !== -1) {
      if (npm.config.get("parseable") || !npm.config.get("long")) {
        delete deps[d]
        return
      } else {
        dep = deps[d] = Object.create(dep)
        dep.dependencies = {}
      }
    }
    queue.push(dep)
    seen.push(dep)
  })
  if (!queue.length) return root
  return bfsify(root, queue.shift(), queue, seen)
}


function makePretty (data, long, dir, prefix, list) {
  var top = !list
  list = list || []
  prefix = prefix || ""
  list.push(format(data, long, prefix, dir))
  var deps = data.dependencies || {}
    , childPref = prefix.split("├─").join("│ ")
                        .split("└─").join("  ")
    , depList = Object.keys(deps)
    , depLast = depList.length - 1
    , maxDepth = npm.config.get("depth")
  Object.keys(deps).sort(function (a, b) {
    return a > b ? 1 : -1
  }).forEach(function (d, i) {
    var depData = deps[d]
    if (typeof depData === "string") {
      if (data.depth < maxDepth) {
        var p = data.link || data.path
        log.warn("Unmet dependency in "+p, d+" "+deps[d])
        depData = npm.config.get("parseable")
                ? ( npm.config.get("long")
                    ? path.resolve(data.path, "node_modules", d)
                    + ":"+d+"@"+JSON.stringify(depData)+":INVALID:MISSING"
                    : "" )
                : "─ \033[31;40mUNMET DEPENDENCY\033[0m "+d+" "+depData
      } else {
        if (npm.config.get("parseable")) {
          depData = path.resolve(data.path, "node_modules", d)
                  + (npm.config.get("long")
                    ? ":" + d + "@" + JSON.stringify(depData)
                    + ":" // no realpath resolved
                    + ":MAXDEPTH"
                    : "")
        } else {
          depData = "─ "+d+"@'"+depData +"' (max depth reached)"
        }
      }
    }
    var c = i === depLast ? "└─" : "├─"
    makePretty(depData, long, dir, childPref + c, list)
  })
  if (top && list.length === 1 && !data._id) {
    if (!npm.config.get("parseable")) {
      list.push("(empty)")
    } else if (npm.config.get("long")) list[0] += ":EMPTY"
  }
  return list.filter(function (l) { return l && l.trim() })
}

function ugly (data) {
  if (typeof data === "string") {
    return data
  }
  if (!npm.config.get("long")) return data.path

  return data.path
       + ":" + (data._id || "")
       + ":" + (data.realPath !== data.path ? data.realPath : "")
       + (data.extraneous ? ":EXTRANEOUS" : "")
       + (data.invalid ? ":INVALID" : "")
}

function format (data, long, prefix, dir) {
  if (npm.config.get("parseable")) return ugly(data)
  if (typeof data === "string") {
    return prefix + data
  }
//  console.log([data.path, dir], "relativize")
  var depLen = Object.keys(data.dependencies).length
    , space = prefix.split("├─").join("│ ")
                    .split("└─").join("  ")
            + (depLen ? "" : " ")
    , rel = relativize(data.path || "", dir)
    , l = prefix
        + (rel === "." ? "" : depLen ? "┬ " : "─ ")
        + (data._id ? data._id + " " : "")
        + (data.link ? "-> " + data.link : "") + ""
        + (rel === "." && !(long && data._id) ? dir : "")
  if (data.invalid) {
    if (data.realName !== data.name) l += " ("+data.realName+")"
    l += " \033[31;40minvalid\033[0m"
  }
  if (data.extraneous && rel !== ".") {
    l += " \033[32;40mextraneous\033[0m"
  }
  if (!long || !data._id) return l
  var extras = []
  if (rel !== ".") extras.push(rel)
  else extras.push(dir)
  if (data.description) extras.push(data.description)
  if (data.repository) extras.push(data.repository.url)
  if (data.homepage) extras.push(data.homepage)
  extras = extras.filter(function (e) { return e })
  var lastExtra = !depLen && extras.length - 1
  l += extras.map(function (e, i) {
    var indent = !depLen ? " " : "│ "
    return "\n" + space + indent + e
  }).join("")
  return l
}<|MERGE_RESOLUTION|>--- conflicted
+++ resolved
@@ -53,10 +53,7 @@
 function getLite (data, noname) {
   var lite = {}
     , maxDepth = npm.config.get("depth")
-<<<<<<< HEAD
-=======
     , url = require("url")
->>>>>>> 5ca5ec33
 
   if (!noname && data.name) lite.name = data.name
   if (data.version) lite.version = data.version
@@ -68,8 +65,6 @@
                       + " " + (data.path || "") )
   }
 
-<<<<<<< HEAD
-=======
   if (data._from) {
     var from = data._from
     if (from.indexOf(data.name + "@") === 0) {
@@ -79,7 +74,6 @@
     if (u.protocol) lite.from = from
   }
 
->>>>>>> 5ca5ec33
   if (data.invalid) {
     lite.invalid = true
     lite.problems = lite.problems || []
