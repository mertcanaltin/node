--- conflicted
+++ resolved
@@ -137,21 +137,4 @@
 
     path.extname('index')
     // returns
-    ''
-<<<<<<< HEAD
-=======
-
-## path.exists(p, [callback])
-
-Test whether or not the given path exists by checking with the file system.
-Then call the `callback` argument with either true or false.  Example:
-
-    path.exists('/etc/passwd', function (exists) {
-      util.debug(exists ? "it's there" : "no passwd!");
-    });
-
-
-## path.existsSync(p)
-
-Synchronous version of `path.exists`.
->>>>>>> 90b785c0
+    ''